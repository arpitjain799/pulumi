### Improvements

<<<<<<< HEAD
- [cli] The engine will now warn when a resource option is applied to a Component resource when that option will have no effect. This extends [#9863](https://github.com/pulumi/pulumi/pull/9863) which only warns for the `ignoreChanges` resource options.
  [#9921](https://github.com/pulumi/pulumi/pull/9921)

### Bug Fixes

- [auto/go] Fix passing of the color option.
  [#9940](https://github.com/pulumi/pulumi/pull/9940)

- [engine] Fix panic from unexpected resource name formats.
  [#9950](https://github.com/pulumi/pulumi/pull/9950)

- [engine] Filter out non-targeted resources much earlier in the engine cycle.
  [#9960](https://github.com/pulumi/pulumi/pull/9960)
=======
### Bug Fixes
>>>>>>> bfebced5
<|MERGE_RESOLUTION|>--- conflicted
+++ resolved
@@ -1,19 +1,6 @@
 ### Improvements
-
-<<<<<<< HEAD
-- [cli] The engine will now warn when a resource option is applied to a Component resource when that option will have no effect. This extends [#9863](https://github.com/pulumi/pulumi/pull/9863) which only warns for the `ignoreChanges` resource options.
-  [#9921](https://github.com/pulumi/pulumi/pull/9921)
 
 ### Bug Fixes
 
-- [auto/go] Fix passing of the color option.
-  [#9940](https://github.com/pulumi/pulumi/pull/9940)
-
-- [engine] Fix panic from unexpected resource name formats.
-  [#9950](https://github.com/pulumi/pulumi/pull/9950)
-
 - [engine] Filter out non-targeted resources much earlier in the engine cycle.
-  [#9960](https://github.com/pulumi/pulumi/pull/9960)
-=======
-### Bug Fixes
->>>>>>> bfebced5
+  [#9960](https://github.com/pulumi/pulumi/pull/9960)