// Copyright 2016-2018, Pulumi Corporation.
//
// Licensed under the Apache License, Version 2.0 (the "License");
// you may not use this file except in compliance with the License.
// You may obtain a copy of the License at
//
//     http://www.apache.org/licenses/LICENSE-2.0
//
// Unless required by applicable law or agreed to in writing, software
// distributed under the License is distributed on an "AS IS" BASIS,
// WITHOUT WARRANTIES OR CONDITIONS OF ANY KIND, either express or implied.
// See the License for the specific language governing permissions and
// limitations under the License.

import * as minimist from "minimist";
import * as path from "path";

import * as grpc from "@grpc/grpc-js";

import * as dynamic from "../../dynamic";
import * as resource from "../../resource";
import * as runtime from "../../runtime";
import { version } from "../../version";

const requireFromString = require("require-from-string");
const anyproto = require("google-protobuf/google/protobuf/any_pb.js");
const emptyproto = require("google-protobuf/google/protobuf/empty_pb.js");
const structproto = require("google-protobuf/google/protobuf/struct_pb.js");
const provproto = require("../../proto/provider_pb.js");
const provrpc = require("../../proto/provider_grpc_pb.js");
const plugproto = require("../../proto/plugin_pb.js");
const statusproto = require("../../proto/status_pb.js");

const providerKey: string = "__provider";

// We track all uncaught errors here.  If we have any, we will make sure we always have a non-0 exit
// code.
const uncaughtErrors = new Set<Error>();
const uncaughtHandler = (err: Error) => {
    if (!uncaughtErrors.has(err)) {
        uncaughtErrors.add(err);
        console.error(err.stack || err.message || ("" + err));
    }
};

process.on("uncaughtException", uncaughtHandler);
// @ts-ignore 'unhandledRejection' will almost always invoke uncaughtHandler with an Error. so just
// suppress the TS strictness here.
process.on("unhandledRejection", uncaughtHandler);
process.on("exit", (code: number) => {
    // If there were any uncaught errors at all, we always want to exit with an error code.
    if (code === 0 && uncaughtErrors.size > 0) {
        process.exitCode = 1;
    }
});

function getProvider(props: any): dynamic.ResourceProvider {
    // TODO[pulumi/pulumi#414]: investigate replacing requireFromString with eval
    return requireFromString(props[providerKey]).handler();
}

// Each of the *RPC functions below implements a single method of the resource provider gRPC interface. The CRUD
// functions--checkRPC, diffRPC, createRPC, updateRPC, and deleteRPC--all operate in a similar fashion:
//     1. Deserialize the dyanmic provider for the resource on which the function is operating
//     2. Call the dynamic provider's corresponding {check,diff,create,update,delete} method
//     3. Convert and return the results
// In all cases, the dynamic provider is available in its serialized form as a property of the resource;
// getProvider` is responsible for handling its deserialization. In the case of diffRPC, if the provider itself
// has changed, `diff` reports that the resource requires replacement and does not delegate to the dynamic provider.
// This allows the creation of the replacement resource to use the new provider while the deletion of the old
// resource uses the provider with which it was created.

function cancelRPC(call: any, callback: any): void {
    callback(undefined, new emptyproto.Empty());
}

function configureRPC(call: any, callback: any): void {
    const resp = new provproto.ConfigureResponse();
    resp.setAcceptsecrets(false);
    callback(undefined, resp);
}

async function invokeRPC(call: any, callback: any): Promise<void> {
    const req: any = call.request;

    // TODO[pulumi/pulumi#406]: implement this.
    callback(new Error(`unknown function ${req.getTok()}`), undefined);
}

async function streamInvokeRPC(call: any, callback: any): Promise<void> {
    const req: any = call.request;

    // TODO[pulumi/pulumi#406]: implement this.
    callback(new Error(`unknown function ${req.getTok()}`), undefined);
}

async function checkRPC(call: any, callback: any): Promise<void> {
    try {
        const req: any = call.request;
        const resp = new provproto.CheckResponse();

        const olds = req.getOlds().toJavaScript();
        const news = req.getNews().toJavaScript();
        const provider = getProvider(news[providerKey] === runtime.unknownValue ? olds : news);

        let inputs: any = news;
        let failures: any[] = [];
        if (provider.check) {
            const result = await provider.check(olds, news);
            if (result.inputs) {
                inputs = result.inputs;
            }
            if (result.failures) {
                failures = result.failures;
            }
        } else {
            // If no check method was provided, propagate the new inputs as-is.
            inputs = news;
        }

        inputs[providerKey] = news[providerKey];
        resp.setInputs(structproto.Struct.fromJavaScript(inputs));

        if (failures.length !== 0) {
            const failureList = [];
            for (const f of failures) {
                const failure = new provproto.CheckFailure();
                failure.setProperty(f.property);
                failure.setReason(f.reason);
                failureList.push(failure);
            }
            resp.setFailuresList(failureList);
        }

        callback(undefined, resp);
    } catch (e) {
        console.error(`${e}: ${e.stack}`);
        callback(e, undefined);
    }
}

function checkConfigRPC(call: any, callback: any): void {
    callback({
        code: grpc.status.UNIMPLEMENTED,
        details: "CheckConfig is not implemented by the dynamic provider",
    }, undefined);
}

async function diffRPC(call: any, callback: any): Promise<void> {
    try {
        const req: any = call.request;
        const resp = new provproto.DiffResponse();

        // Note that we do not take any special action if the provider has changed. This allows a user to iterate on a
        // dynamic provider's implementation. This does require some care on the part of the user: each iteration of a
        // dynamic provider's implementation must be able to handle all state produced by prior iterations.
        //
        // Prior versions of the dynamic provider required that a dynamic resource be replaced any time its provider
        // implementation changed. This made iteration painful, especially if the dynamic resource was managing a
        // physical resource--in this case, the physical resource would be unnecessarily deleted and recreated each
        // time the provider was updated.
        const olds = req.getOlds().toJavaScript();
        const news = req.getNews().toJavaScript();
        const provider = getProvider(news[providerKey] === runtime.unknownValue ? olds : news);
        if (provider.diff) {
            const result: any = await provider.diff(req.getId(), olds, news);

            if (result.changes === true) {
                resp.setChanges(provproto.DiffResponse.DiffChanges.DIFF_SOME);
            } else if (result.changes === false) {
                resp.setChanges(provproto.DiffResponse.DiffChanges.DIFF_NONE);
            } else {
                resp.setChanges(provproto.DiffResponse.DiffChanges.DIFF_UNKNOWN);
            }

            if (result.replaces && result.replaces.length !== 0) {
                resp.setReplacesList(result.replaces);
            }
            if (result.deleteBeforeReplace) {
                resp.setDeletebeforereplace(result.deleteBeforeReplace);
            }
        }

        callback(undefined, resp);
    } catch (e) {
        console.error(`${e}: ${e.stack}`);
        callback(e, undefined);
    }
}

function diffConfigRPC(call: any, callback: any): void {
    callback({
        code: grpc.status.UNIMPLEMENTED,
        details: "DiffConfig is not implemented by the dynamic provider",
    }, undefined);
}

async function createRPC(call: any, callback: any): Promise<void> {
    try {
        const req: any = call.request;
        const resp = new provproto.CreateResponse();

        const props = req.getProperties().toJavaScript();
        const provider = getProvider(props);
        const result = await provider.create(props);
        const resultProps = resultIncludingProvider(result.outs, props);
        resp.setId(result.id);
        resp.setProperties(structproto.Struct.fromJavaScript(resultProps));

        callback(undefined, resp);
    } catch (e) {
        const response = grpcResponseFromError(e);
        return callback(/*err:*/ response, /*value:*/ null, /*metadata:*/ response.metadata);
    }
}

async function readRPC(call: any, callback: any): Promise<void> {
    try {
        const req: any = call.request;
        const resp = new provproto.ReadResponse();

        const id = req.getId();
        const props = req.getProperties().toJavaScript();
        const provider = getProvider(props);
        if (provider.read) {
            // If there's a read function, consult the provider. Ensure to propagate the special __provider
            // value too, so that the provider's CRUD operations continue to function after a refresh.
            const result: any = await provider.read(id, props);
            resp.setId(result.id);
            const resultProps = resultIncludingProvider(result.props, props);
            resp.setProperties(structproto.Struct.fromJavaScript(resultProps));
        } else {
            // In the event of a missing read, simply return back the input state.
            resp.setId(id);
            resp.setProperties(req.getProperties());
        }

        callback(undefined, resp);
    } catch (e) {
        console.error(`${e}: ${e.stack}`);
        callback(e, undefined);
    }
}

async function updateRPC(call: any, callback: any): Promise<void> {
    try {
        const req: any = call.request;
        const resp = new provproto.UpdateResponse();

        const olds = req.getOlds().toJavaScript();
        const news = req.getNews().toJavaScript();

        let result: any = {};
        const provider = getProvider(news);
        if (provider.update) {
            result = await provider.update(req.getId(), olds, news) || {};
        }

        const resultProps = resultIncludingProvider(result.outs, news);
        resp.setProperties(structproto.Struct.fromJavaScript(resultProps));

        callback(undefined, resp);
    } catch (e) {
        const response = grpcResponseFromError(e);
        return callback(/*err:*/ response, /*value:*/ null, /*metadata:*/ response.metadata);
    }
}

async function deleteRPC(call: any, callback: any): Promise<void> {
    try {
        const req: any = call.request;
        const props: any = req.getProperties().toJavaScript();
        const provider: any = await getProvider(props);
        if (provider.delete) {
            await provider.delete(req.getId(), props);
        }
        callback(undefined, new emptyproto.Empty());
    } catch (e) {
        console.error(`${e}: ${e.stack}`);
        callback(e, undefined);
    }
}

async function getPluginInfoRPC(call: any, callback: any): Promise<void> {
    const resp: any = new plugproto.PluginInfo();
    resp.setVersion(version);
    callback(undefined, resp);
}

function resultIncludingProvider(result: any, props: any): any {
    return Object.assign(result || {}, {
        [providerKey]: props[providerKey],
    });
}

// grpcResponseFromError creates a gRPC response representing an error from a dynamic provider's
// resource. This is typically either a creation error, in which the API server has (virtually)
// rejected the resource, or an initialization error, where the API server has accepted the
// resource, but it failed to initialize (e.g., the app code is continually crashing and the
// resource has failed to become alive).
function grpcResponseFromError(e: {id: string, properties: any, message: string, reasons?: string[]}) {
    // Create response object.
    const resp = new statusproto.Status();
    resp.setCode(grpc.status.UNKNOWN);
    resp.setMessage(e.message);

    const metadata = new grpc.Metadata();
    if (e.id) {
        // Object created successfully, but failed to initialize. Pack initialization failure into
        // details.
        const detail = new provproto.ErrorResourceInitFailed();
        detail.setId(e.id);
        detail.setProperties(structproto.Struct.fromJavaScript(e.properties || {}));
        detail.setReasonsList(e.reasons || []);

        const details = new anyproto.Any();
        details.pack(detail.serializeBinary(), "pulumirpc.ErrorResourceInitFailed");

        // Add details to metadata.
        resp.addDetails(details);
        // NOTE: `grpc-status-details-bin` is a magic field that allows us to send structured
        // protobuf data as an error back through gRPC. This notion of details is a first-class in
        // the Go gRPC implementation, and the nodejs implementation has not quite caught up to it,
        // which is why it's cumbersome here.
        metadata.add("grpc-status-details-bin", Buffer.from(resp.serializeBinary()));
    }

    return {
        code: grpc.status.UNKNOWN,
        message: e.message,
        metadata: metadata,
    };
}

<<<<<<< HEAD
export async function main(args: string[]) {
=======
/** @internal */
export function main(args: string[]): void {
>>>>>>> 9c0e9021
    // The program requires a single argument: the address of the RPC endpoint for the engine.  It
    // optionally also takes a second argument, a reference back to the engine, but this may be missing.
    if (args.length === 0) {
        console.error("fatal: Missing <engine> address");
        process.exit(-1);
        return;
    }
    const engineAddr: string = args[0];

    // Finally connect up the gRPC client/server and listen for incoming requests.
    const server = new grpc.Server();
    server.addService(provrpc.ResourceProviderService, {
        cancel: cancelRPC,
        configure: configureRPC,
        invoke: invokeRPC,
        streamInvoke: streamInvokeRPC,
        check: checkRPC,
        checkConfig: checkConfigRPC,
        diff: diffRPC,
        diffConfig: diffConfigRPC,
        create: createRPC,
        read: readRPC,
        update: updateRPC,
        delete: deleteRPC,
        getPluginInfo: getPluginInfoRPC,
    });
    const port: number = await new Promise<number>((resolve, reject) => {
        server.bindAsync(`0.0.0.0:0`, grpc.ServerCredentials.createInsecure(), (err, p) => {
            if (err) {
                reject(err);
            } else {
                resolve(p);
            }
        });
    });
    server.start();

    // Emit the address so the monitor can read it to connect.  The gRPC server will keep the message loop alive.
    console.log(port);
}

main(process.argv.slice(2));<|MERGE_RESOLUTION|>--- conflicted
+++ resolved
@@ -332,12 +332,8 @@
     };
 }
 
-<<<<<<< HEAD
+/** @internal */
 export async function main(args: string[]) {
-=======
-/** @internal */
-export function main(args: string[]): void {
->>>>>>> 9c0e9021
     // The program requires a single argument: the address of the RPC endpoint for the engine.  It
     // optionally also takes a second argument, a reference back to the engine, but this may be missing.
     if (args.length === 0) {
